--- conflicted
+++ resolved
@@ -124,16 +124,10 @@
     },
     "testEnvironment": "node",
     "testPathIgnorePatterns": [
-<<<<<<< HEAD
       "/node_modules/",
       "/lib/",
-      "/out/"
-=======
-      "node_modules",
-      "lib",
-      "out",
+      "/out/",
       "test/e2e"
->>>>>>> d2712653
     ],
     "collectCoverage": true,
     "collectCoverageFrom": [
